use std::sync::Arc;

use rustdoc_types::{Crate, Enum, Item, Span, Struct, Type, Variant};
use trustfall_core::{
    interpreter::{Adapter, DataContext, InterpretedQuery},
    ir::{EdgeParameters, Eid, FieldValue, Vid},
    schema::Schema,
};

pub struct RustdocAdapter<'a> {
    current_crate: &'a Crate,
    previous_crate: Option<&'a Crate>,
}

impl<'a> RustdocAdapter<'a> {
    pub fn new(current_crate: &'a Crate, previous_crate: Option<&'a Crate>) -> Self {
        Self {
            current_crate,
            previous_crate,
        }
    }

    pub fn schema() -> Schema {
        Schema::parse(include_str!("rustdoc_schema.graphql")).expect("schema not valid")
    }
}

#[derive(Debug, Clone, Copy)]
pub enum Origin {
    CurrentCrate,
    PreviousCrate,
}

impl Origin {
    fn make_item_token<'a>(&self, item: &'a Item) -> Token<'a> {
        Token {
            origin: *self,
            kind: item.into(),
        }
    }

    fn make_span_token<'a>(&self, span: &'a Span) -> Token<'a> {
        Token {
            origin: *self,
            kind: span.into(),
        }
    }

    fn make_path_token<'a>(&self, path: &'a [String]) -> Token<'a> {
        Token {
            origin: *self,
            kind: TokenKind::Path(path),
        }
    }
}

#[derive(Debug, Clone)]
pub struct Token<'a> {
    origin: Origin,
    kind: TokenKind<'a>,
}

impl<'a> Token<'a> {
    fn new_crate(origin: Origin, crate_: &'a Crate) -> Self {
        Self {
            origin,
            kind: TokenKind::Crate(crate_),
        }
    }
}

#[derive(Debug, Clone)]
pub enum TokenKind<'a> {
    CrateDiff((&'a Crate, &'a Crate)),
    Crate(&'a Crate),
    Item(&'a Item),
    Span(&'a Span),
    Path(&'a [String]),
}

#[allow(dead_code)]
impl<'a> Token<'a> {
    fn as_crate_diff(&self) -> Option<(&'a Crate, &'a Crate)> {
        match &self.kind {
            TokenKind::CrateDiff(tuple) => Some(*tuple),
            _ => None,
        }
    }

    fn as_crate(&self) -> Option<&'a Crate> {
        match self.kind {
            TokenKind::Crate(c) => Some(c),
            _ => None,
        }
    }

    fn as_item(&self) -> Option<&'a Item> {
        match self.kind {
            TokenKind::Item(item) => Some(item),
            _ => None,
        }
    }

    fn as_struct_item(&self) -> Option<(&'a Item, &'a Struct)> {
        self.as_item().and_then(|item| match &item.inner {
            rustdoc_types::ItemEnum::Struct(s) => Some((item, s)),
            _ => None,
        })
    }

    fn as_struct_field_item(&self) -> Option<(&'a Item, &'a Type)> {
        self.as_item().and_then(|item| match &item.inner {
            rustdoc_types::ItemEnum::StructField(s) => Some((item, s)),
            _ => None,
        })
    }

    fn as_span(&self) -> Option<&'a Span> {
        match self.kind {
            TokenKind::Span(s) => Some(s),
            _ => None,
        }
    }

    fn as_enum(&self) -> Option<&'a Enum> {
        self.as_item().and_then(|item| match &item.inner {
            rustdoc_types::ItemEnum::Enum(e) => Some(e),
            _ => None,
        })
    }

    fn as_variant(&self) -> Option<&'a Variant> {
        self.as_item().and_then(|item| match &item.inner {
            rustdoc_types::ItemEnum::Variant(v) => Some(v),
            _ => None,
        })
    }

    fn as_path(&self) -> Option<&'a [String]> {
        match &self.kind {
            TokenKind::Path(path) => Some(*path),
            _ => None,
        }
    }
}

impl<'a> From<&'a Item> for TokenKind<'a> {
    fn from(item: &'a Item) -> Self {
        Self::Item(item)
    }
}

impl<'a> From<&'a Crate> for TokenKind<'a> {
    fn from(c: &'a Crate) -> Self {
        Self::Crate(c)
    }
}

impl<'a> From<&'a Span> for TokenKind<'a> {
    fn from(s: &'a Span) -> Self {
        Self::Span(s)
    }
}

fn get_crate_property(crate_token: &Token, field_name: &str) -> FieldValue {
    let crate_item = crate_token.as_crate().expect("token was not a Crate");
    match field_name {
        "root" => (&crate_item.root.0).into(),
        "crate_version" => (&crate_item.crate_version).into(),
        "includes_private" => crate_item.includes_private.into(),
        "format_version" => crate_item.format_version.into(),
        _ => unreachable!("Crate property {field_name}"),
    }
}

fn get_item_property(item_token: &Token, field_name: &str) -> FieldValue {
    let item = item_token.as_item().expect("token was not an Item");
    match field_name {
        "id" => (&item.id.0).into(),
        "crate_id" => (&item.crate_id).into(),
        "name" => (&item.name).into(),
        "docs" => (&item.docs).into(),
        "attrs" => item.attrs.clone().into(),
        "visibility_limit" => match &item.visibility {
            rustdoc_types::Visibility::Public => "public".into(),
            rustdoc_types::Visibility::Default => "default".into(),
            rustdoc_types::Visibility::Crate => "crate".into(),
            rustdoc_types::Visibility::Restricted { parent: _, path } => {
                format!("restricted ({path})").into()
            }
        },
        _ => unreachable!("Item property {field_name}"),
    }
}

fn get_struct_property(item_token: &Token, field_name: &str) -> FieldValue {
    let (_, struct_item) = item_token.as_struct_item().expect("token was not a Struct");
    match field_name {
        "struct_type" => match struct_item.struct_type {
            rustdoc_types::StructType::Plain => "plain",
            rustdoc_types::StructType::Tuple => "tuple",
            rustdoc_types::StructType::Unit => "unit",
        }
        .into(),
        "fields_stripped" => struct_item.fields_stripped.into(),
        _ => unreachable!("Struct property {field_name}"),
    }
}

fn get_span_property(item_token: &Token, field_name: &str) -> FieldValue {
    let span = item_token.as_span().expect("token was not a Span");
    match field_name {
        "filename" => span
            .filename
            .to_str()
            .expect("non-representable path")
            .into(),
        "begin_line" => (span.begin.0 as u64).into(),
        "begin_column" => (span.begin.1 as u64).into(),
        "end_line" => (span.end.0 as u64).into(),
        "end_column" => (span.end.1 as u64).into(),
        _ => unreachable!("Span property {field_name}"),
    }
}

fn get_enum_property(item_token: &Token, field_name: &str) -> FieldValue {
    let enum_item = item_token.as_enum().expect("token was not an Enum");
    match field_name {
        "variants_stripped" => enum_item.variants_stripped.into(),
        _ => unreachable!("Enum property {field_name}"),
    }
}

fn get_path_property(token: &Token, field_name: &str) -> FieldValue {
    let path_token = token.as_path().expect("token was not a Path");
    match field_name {
        "path" => path_token.into(),
        _ => unreachable!("Path property {field_name}"),
    }
}

fn property_mapper<'a>(
    ctx: DataContext<Token<'a>>,
    field_name: &str,
    property_getter: fn(&Token<'a>, &str) -> FieldValue,
) -> (DataContext<Token<'a>>, FieldValue) {
    let value = match &ctx.current_token {
        Some(token) => property_getter(token, field_name),
        None => FieldValue::Null,
    };
    (ctx, value)
}

impl<'a> Adapter<'a> for RustdocAdapter<'a> {
    type DataToken = Token<'a>;

    fn get_starting_tokens(
        &mut self,
        edge: Arc<str>,
        _parameters: Option<Arc<EdgeParameters>>,
        _query_hint: InterpretedQuery,
        _vertex_hint: Vid,
    ) -> Box<dyn Iterator<Item = Self::DataToken> + 'a> {
        match edge.as_ref() {
            "Crate" => Box::new(std::iter::once(Token::new_crate(
                Origin::CurrentCrate,
                self.current_crate,
            ))),
            "CrateDiff" => {
                let previous_crate = self.previous_crate.expect("no previous crate provided");
                Box::new(std::iter::once(Token {
                    origin: Origin::CurrentCrate,
                    kind: TokenKind::CrateDiff((self.current_crate, previous_crate)),
                }))
            }
            _ => unreachable!("{edge}"),
        }
    }

    fn project_property(
        &mut self,
        data_contexts: Box<dyn Iterator<Item = DataContext<Self::DataToken>> + 'a>,
        current_type_name: Arc<str>,
        field_name: Arc<str>,
        _query_hint: InterpretedQuery,
        _vertex_hint: Vid,
    ) -> Box<dyn Iterator<Item = (DataContext<Self::DataToken>, FieldValue)> + 'a> {
        if field_name.as_ref() == "__typename" {
            match current_type_name.as_ref() {
                "Crate" | "Struct" | "StructField" | "Span" | "Enum" | "PlainVariant"
                | "TupleVariant" | "StructVariant" => {
                    // These types have no subtypes, so their __typename
                    // is always equal to their statically-determined type.
                    let typename: FieldValue = current_type_name.as_ref().into();
                    Box::new(data_contexts.map(move |ctx| {
                        if ctx.current_token.is_some() {
                            (ctx, typename.clone())
                        } else {
                            (ctx, FieldValue::Null)
                        }
                    }))
                }
                "Variant" => {
                    // Inspect the inner type of the token and
                    // output the appropriate __typename value.
                    Box::new(data_contexts.map(|ctx| {
                        let value = match &ctx.current_token {
                            None => FieldValue::Null,
                            Some(token) => match token.as_item() {
                                Some(item) => match &item.inner {
                                    rustdoc_types::ItemEnum::Variant(Variant::Plain) => {
                                        "PlainVariant".into()
                                    }
                                    rustdoc_types::ItemEnum::Variant(Variant::Tuple(..)) => {
                                        "TupleVariant".into()
                                    }
                                    rustdoc_types::ItemEnum::Variant(Variant::Struct(..)) => {
                                        "StructVariant".into()
                                    }
                                    _ => {
                                        unreachable!("unexpected item.inner type: {:?}", item.inner)
                                    }
                                },
                                _ => unreachable!("unexpected token type: {token:?}"),
                            },
                        };
                        (ctx, value)
                    }))
                }
                "Item" => {
                    // Inspect the inner type of the token and
                    // output the appropriate __typename value.
                    Box::new(data_contexts.map(|ctx| {
                        let value = match &ctx.current_token {
                            None => FieldValue::Null,
                            Some(token) => match token.as_item() {
                                Some(item) => match &item.inner {
                                    rustdoc_types::ItemEnum::Struct(_) => "Struct".into(),
                                    rustdoc_types::ItemEnum::StructField(_) => "StructField".into(),
                                    _ => {
                                        unreachable!("unexpected item.inner type: {:?}", item.inner)
                                    }
                                },
                                _ => unreachable!("unexpected token type: {token:?}"),
                            },
                        };
                        (ctx, value)
                    }))
                }
                _ => unreachable!("project_property for __typename on {current_type_name}"),
            }
        } else {
            match current_type_name.as_ref() {
                "Crate" => {
                    Box::new(data_contexts.map(move |ctx| {
                        property_mapper(ctx, field_name.as_ref(), get_crate_property)
                    }))
                }
                "Item" => {
                    Box::new(data_contexts.map(move |ctx| {
                        property_mapper(ctx, field_name.as_ref(), get_item_property)
                    }))
                }
                "Struct" | "StructField" | "Enum" | "Variant" | "PlainVariant" | "TupleVariant"
                | "StructVariant"
                    if matches!(
                        field_name.as_ref(),
                        "id" | "crate_id" | "name" | "docs" | "attrs" | "visibility_limit"
                    ) =>
                {
                    // properties inherited from Item, accesssed on Item subtypes
                    Box::new(data_contexts.map(move |ctx| {
                        property_mapper(ctx, field_name.as_ref(), get_item_property)
                    }))
                }
                "Struct" => Box::new(data_contexts.map(move |ctx| {
                    property_mapper(ctx, field_name.as_ref(), get_struct_property)
                })),
                "Enum" => {
                    Box::new(data_contexts.map(move |ctx| {
                        property_mapper(ctx, field_name.as_ref(), get_enum_property)
                    }))
                }
                "Span" => {
                    Box::new(data_contexts.map(move |ctx| {
                        property_mapper(ctx, field_name.as_ref(), get_span_property)
                    }))
                }
                "Path" => {
                    Box::new(data_contexts.map(move |ctx| {
                        property_mapper(ctx, field_name.as_ref(), get_path_property)
                    }))
                }
                _ => unreachable!("project_property {current_type_name} {field_name}"),
            }
        }
    }

    fn project_neighbors(
        &mut self,
        data_contexts: Box<dyn Iterator<Item = DataContext<Self::DataToken>> + 'a>,
        current_type_name: Arc<str>,
        edge_name: Arc<str>,
        parameters: Option<Arc<EdgeParameters>>,
        _query_hint: InterpretedQuery,
        _vertex_hint: Vid,
        _edge_hint: Eid,
    ) -> Box<
        dyn Iterator<
                Item = (
                    DataContext<Self::DataToken>,
                    Box<dyn Iterator<Item = Self::DataToken> + 'a>,
                ),
            > + 'a,
    > {
        match current_type_name.as_ref() {
            "CrateDiff" => match edge_name.as_ref() {
                "current" => Box::new(data_contexts.map(move |ctx| {
                    let neighbors: Box<dyn Iterator<Item = Self::DataToken> + 'a> = match &ctx
                        .current_token
                    {
                        None => Box::new(std::iter::empty()),
                        Some(token) => {
                            let crate_tuple =
                                token.as_crate_diff().expect("token was not a CrateDiff");
                            let neighbor = Token::new_crate(Origin::CurrentCrate, crate_tuple.0);
                            Box::new(std::iter::once(neighbor))
                        }
                    };

                    (ctx, neighbors)
                })),
                "baseline" => Box::new(data_contexts.map(move |ctx| {
                    let neighbors: Box<dyn Iterator<Item = Self::DataToken> + 'a> = match &ctx
                        .current_token
                    {
                        None => Box::new(std::iter::empty()),
                        Some(token) => {
                            let crate_tuple =
                                token.as_crate_diff().expect("token was not a CrateDiff");
                            let neighbor = Token::new_crate(Origin::PreviousCrate, crate_tuple.1);
                            Box::new(std::iter::once(neighbor))
                        }
                    };

                    (ctx, neighbors)
                })),
                _ => {
                    unreachable!("project_neighbors {current_type_name} {edge_name} {parameters:?}")
                }
            },
            "Crate" => {
                match edge_name.as_ref() {
                    "item" => Box::new(data_contexts.map(move |ctx| {
                        let neighbors: Box<dyn Iterator<Item = Self::DataToken> + 'a> = match &ctx
                            .current_token
                        {
                            None => Box::new(std::iter::empty()),
                            Some(token) => {
                                let origin = token.origin;
                                let crate_token = token.as_crate().expect("token was not a Crate");
                                let iter = crate_token
                                    .index
                                    .values()
                                    .filter(|item| {
                                        // Filter out item types that are not currently supported.
                                        matches!(
                                            item.inner,
                                            rustdoc_types::ItemEnum::Struct(..)
                                                | rustdoc_types::ItemEnum::StructField(..)
                                                | rustdoc_types::ItemEnum::Enum(..)
                                                | rustdoc_types::ItemEnum::Variant(..)
                                        )
                                    })
                                    .map(move |value| origin.make_item_token(value));
                                Box::new(iter)
                            }
                        };

                        (ctx, neighbors)
                    })),
                    _ => unreachable!(
                        "project_neighbors {current_type_name} {edge_name} {parameters:?}"
                    ),
                }
            }
            "Importable" | "Struct" | "Enum" if edge_name.as_ref() == "path" => {
                let current_crate = self.current_crate;
                let previous_crate = self.previous_crate;

                Box::new(data_contexts.map(move |ctx| {
                    let neighbors: Box<dyn Iterator<Item = Self::DataToken> + 'a> = match &ctx
                        .current_token
                    {
                        None => Box::new(std::iter::empty()),
                        Some(token) => {
                            let origin = token.origin;
                            let item = token.as_item().expect("token was not an Item");
                            let item_id = &item.id;

                            let path = match origin {
                                Origin::CurrentCrate => &current_crate.paths[item_id].path,
                                Origin::PreviousCrate => {
                                    &previous_crate.expect("no baseline provided").paths[item_id]
                                        .path
                                }
                            };

                            Box::new(std::iter::once(origin.make_path_token(path)))
                        }
                    };

                    (ctx, neighbors)
                }))
            }
            "Item" | "Struct" | "StructField" | "Enum" | "Variant" | "PlainVariant"
            | "TupleVariant" | "StructVariant"
                if edge_name.as_ref() == "span" =>
            {
                Box::new(data_contexts.map(move |ctx| {
                    let neighbors: Box<dyn Iterator<Item = Self::DataToken> + 'a> =
                        match &ctx.current_token {
                            None => Box::new(std::iter::empty()),
                            Some(token) => {
                                let origin = token.origin;
                                let item = token.as_item().expect("token was not an Item");
                                if let Some(span) = &item.span {
                                    Box::new(std::iter::once(origin.make_span_token(span)))
                                } else {
                                    Box::new(std::iter::empty())
                                }
                            }
                        };

                    (ctx, neighbors)
                }))
            }
            "Struct" => match edge_name.as_ref() {
                "field" => {
                    let current_crate = self.current_crate;
                    let previous_crate = self.previous_crate;
                    Box::new(data_contexts.map(move |ctx| {
                        let neighbors: Box<dyn Iterator<Item = Self::DataToken> + 'a> = match &ctx
                            .current_token
                        {
                            None => Box::new(std::iter::empty()),
                            Some(token) => {
                                let origin = token.origin;
                                let (_, struct_item) =
                                    token.as_struct_item().expect("token was not a Struct");

                                let item_index = match origin {
                                    Origin::CurrentCrate => &current_crate.index,
                                    Origin::PreviousCrate => {
                                        &previous_crate.expect("no previous crate provided").index
                                    }
                                };
                                Box::new(struct_item.fields.clone().into_iter().map(
                                    move |field_id| {
                                        origin.make_item_token(
                                            item_index.get(&field_id).expect("missing item"),
                                        )
                                    },
                                ))
                            }
                        };

                        (ctx, neighbors)
                    }))
                }
                _ => {
                    unreachable!("project_neighbors {current_type_name} {edge_name} {parameters:?}")
                }
            },
            "Enum" => match edge_name.as_ref() {
                "variant" => {
                    let current_crate = self.current_crate;
                    let previous_crate = self.previous_crate;
                    Box::new(data_contexts.map(move |ctx| {
                        let neighbors: Box<dyn Iterator<Item = Self::DataToken> + 'a> = match &ctx
                            .current_token
                        {
                            None => Box::new(std::iter::empty()),
                            Some(token) => {
                                let origin = token.origin;
                                let enum_item = token.as_enum().expect("token was not a Enum");

                                let item_index = match origin {
                                    Origin::CurrentCrate => &current_crate.index,
                                    Origin::PreviousCrate => {
                                        &previous_crate.expect("no previous crate provided").index
                                    }
                                };
                                Box::new(enum_item.variants.iter().map(move |field_id| {
                                    origin.make_item_token(
                                        item_index.get(field_id).expect("missing item"),
                                    )
                                }))
                            }
                        };

                        (ctx, neighbors)
                    }))
                }
                _ => {
                    unreachable!("project_neighbors {current_type_name} {edge_name} {parameters:?}")
                }
            },
            _ => unreachable!("project_neighbors {current_type_name} {edge_name} {parameters:?}"),
        }
    }

    fn can_coerce_to_type(
        &mut self,
        data_contexts: Box<dyn Iterator<Item = DataContext<Self::DataToken>> + 'a>,
        current_type_name: Arc<str>,
        coerce_to_type_name: Arc<str>,
        _query_hint: InterpretedQuery,
        _vertex_hint: Vid,
    ) -> Box<dyn Iterator<Item = (DataContext<Self::DataToken>, bool)> + 'a> {
        match current_type_name.as_ref() {
            "Item" | "Variant" => {
                Box::new(data_contexts.map(move |ctx| {
                    let can_coerce = match &ctx.current_token {
                        None => false,
                        Some(token) => {
                            let actual_type_name = match token.as_item() {
                                Some(item) => match &item.inner {
                                    rustdoc_types::ItemEnum::Struct(..) => "Struct",
                                    rustdoc_types::ItemEnum::StructField(..) => "StructField",
                                    rustdoc_types::ItemEnum::Enum(..) => "Enum",
                                    rustdoc_types::ItemEnum::Variant(Variant::Plain) => {
                                        "PlainVariant"
                                    }
                                    rustdoc_types::ItemEnum::Variant(Variant::Tuple(..)) => {
                                        "TupleVariant"
                                    }
                                    rustdoc_types::ItemEnum::Variant(Variant::Struct(..)) => {
                                        "StructVariant"
                                    }
                                    _ => {
                                        unreachable!("unexpected item.inner type: {:?}", item.inner)
                                    }
                                },
                                _ => unreachable!("unexpected token type: {token:?}"),
                            };

                            match coerce_to_type_name.as_ref() {
                                "Variant" => matches!(
                                    actual_type_name,
                                    "PlainVariant" | "TupleVariant" | "StructVariant"
                                ),
                                _ => {
                                    // The remaining types are final (don't have any subtypes)
                                    // so we can just compare the actual type name to
                                    // the type we are attempting to coerce to.
                                    actual_type_name == coerce_to_type_name.as_ref()
                                }
                            }
                        }
                    };

                    (ctx, can_coerce)
                }))
            }
            _ => unreachable!("can_coerce_to_type {current_type_name} {coerce_to_type_name}"),
        }
    }
}

#[cfg(test)]
mod tests {
    use std::{cell::RefCell, collections::BTreeMap, rc::Rc, sync::Arc};

    use anyhow::Context;
    use trustfall_core::{frontend::parse, interpreter::execution::interpret_ir, ir::FieldValue};

    use crate::{query::SemverQuery, util::load_rustdoc_from_file};

    use super::RustdocAdapter;

    fn check_query_execution(query_name: &str) {
        // Ensure the rustdocs JSON outputs have been regenerated.
        let baseline = load_rustdoc_from_file("./localdata/test_data/baseline.json")
            .with_context(|| "Could not load localdata/test_data/baseline.json file, did you forget to run ./scripts/regenerate_test_rustdocs.sh ?")
            .expect("failed to load baseline rustdoc");
        let current =
            load_rustdoc_from_file(&format!("./localdata/test_data/{}.json", query_name))
            .with_context(|| format!("Could not load localdata/test_data/{}.json file, did you forget to run ./scripts/regenerate_test_rustdocs.sh ?", query_name))
            .expect("failed to load rustdoc under test");

        let query_text =
            std::fs::read_to_string(&format!("./src/queries/{}.ron", query_name)).unwrap();
        let semver_query: SemverQuery = ron::from_str(&query_text).unwrap();

        let expected_result_text =
            std::fs::read_to_string(&format!("./src/test_data/{}.output.ron", query_name))
            .with_context(|| format!("Could not load src/test_data/{}.output.ron expected-outputs file, did you forget to add it?", query_name))
            .expect("failed to load expected outputs");
        let mut expected_results: Vec<BTreeMap<String, FieldValue>> =
            ron::from_str(&expected_result_text)
                .expect("could not parse expected outputs as ron format");

        let schema = RustdocAdapter::schema();
        let adapter = Rc::new(RefCell::new(RustdocAdapter::new(&current, Some(&baseline))));

        let parsed_query = parse(&schema, &semver_query.query).unwrap();
        let args = Arc::new(
            semver_query
                .arguments
                .iter()
                .map(|(k, v)| (Arc::from(k.clone()), v.clone().into()))
                .collect(),
        );
        let results_iter = interpret_ir(adapter.clone(), parsed_query, args).unwrap();

        let mut actual_results: Vec<BTreeMap<_, _>> = results_iter
            .map(|res| res.into_iter().map(|(k, v)| (k.to_string(), v)).collect())
            .collect();

        // Reorder both vectors of results into a deterministic order that will compensate for
        // nondeterminism in how the results are ordered.
        let key_func = |elem: &BTreeMap<String, FieldValue>| {
            (
                elem["span_filename"].as_str().unwrap().to_owned(),
                elem["span_begin_line"].as_usize().unwrap(),
            )
        };
        expected_results.sort_unstable_by_key(key_func);
        actual_results.sort_unstable_by_key(key_func);

        assert_eq!(expected_results, actual_results);
    }

    macro_rules! query_execution_tests {
        ($($name:ident,)*) => {
            $(
                #[test]
                fn $name() {
                    check_query_execution(stringify!($name))
                }
            )*
        }
    }

    query_execution_tests!(
        enum_missing,
        enum_variant_missing,
        struct_missing,
        struct_pub_field_missing,
<<<<<<< HEAD
        unit_struct_changed_kind,
=======
        struct_marked_non_exhaustive,
>>>>>>> c6b1eb5b
    );
}<|MERGE_RESOLUTION|>--- conflicted
+++ resolved
@@ -748,10 +748,7 @@
         enum_variant_missing,
         struct_missing,
         struct_pub_field_missing,
-<<<<<<< HEAD
         unit_struct_changed_kind,
-=======
         struct_marked_non_exhaustive,
->>>>>>> c6b1eb5b
     );
 }